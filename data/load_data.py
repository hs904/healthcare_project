--- conflicted
+++ resolved
@@ -16,9 +16,6 @@
         raise FileNotFoundError(
             f"The dataset was not found at {file_path}. Please place it in the specified directory."
         )
-<<<<<<< HEAD
-    return pd.read_csv(file)
-=======
     return pd.read_csv(file)
 
 def load_prepared_data(path='data/prepared_data.parquet'):
@@ -31,5 +28,4 @@
     Returns:
         pd.DataFrame: The prepared dataset.
     """
-    return pd.read_parquet(path)
->>>>>>> 9bae91b5
+    return pd.read_parquet(path)